--- conflicted
+++ resolved
@@ -284,13 +284,10 @@
     List of all search paths.
     #>
     [CmdletBinding(ConfirmImpact='Low', SupportsShouldProcess=$true)]
-<<<<<<< HEAD
-    Param([switch] $IsGlobal)
-=======
     Param(
+        [Switch] $IsGlobal,
         [Switch] $IsTemporary
     )
->>>>>>> c6a349e5
     DynamicParam {
         $runtimeParameterDictionary = New-Object System.Management.Automation.RuntimeDefinedParameterDictionary
 
@@ -328,11 +325,7 @@
 
     process {
         $oldSearchPaths = $script:customSearchPaths[$ModuleFullName]
-<<<<<<< HEAD
-        $newSearchPath = New-Object EnvironmentModuleCore.SearchPath -ArgumentList @($Key, $Type.ToUpper(), $Priority, $SubFolder, $false, $IsGlobal)
-=======
-        $newSearchPath = New-Object EnvironmentModuleCore.SearchPath -ArgumentList @($Key, $Type.ToUpper(), $Priority, $SubFolder, $false, $IsTemporary)
->>>>>>> c6a349e5
+        $newSearchPath = New-Object EnvironmentModuleCore.SearchPath -ArgumentList @($Key, $Type.ToUpper(), $Priority, $SubFolder, $false, $IsTemporary, $IsGlobal)
 
         if($oldSearchPaths) {
             $oldSearchPaths.Add($newSearchPath)
@@ -539,10 +532,6 @@
     $knownTypes = New-Object "System.Collections.Generic.List[System.Type]"
     $knownTypes.Add([EnvironmentModuleCore.SearchPath])
 
-<<<<<<< HEAD
-    #TODO: Write global search path file as well
-    $serializer = New-Object "System.Runtime.Serialization.DataContractSerializer" -ArgumentList $script:customSearchPaths.GetType(), $knownTypes
-=======
     $searchPathsToWrite = New-Object "System.Collections.Generic.Dictionary[String, System.Collections.Generic.List[EnvironmentModuleCore.SearchPath]]"
     foreach($moduleFullName in $script:customSearchPaths.Keys) {
         foreach($searchPath in $script:customSearchPaths[$moduleFullName]) {
@@ -559,7 +548,6 @@
     }
 
     $serializer = New-Object "System.Runtime.Serialization.DataContractSerializer" -ArgumentList $searchPathsToWrite.GetType(), $knownTypes
->>>>>>> c6a349e5
     $fileStream = $null
     try {
         $fileStream = New-Object "System.IO.FileStream" -ArgumentList $script:localSearchPathsFileLocation, ([System.IO.FileMode]::Create)
